--- conflicted
+++ resolved
@@ -463,181 +463,6 @@
 
     return out_metadata
 
-
-<<<<<<< HEAD
-def add_imgstore_name(
-        metadata, raw_day_dir, n_wells=96, run_number_regex=r'run\d+_'
-        ):
-    """
-    @author: em812
-    Add the imgstore name of the hydra videos to the day metadata dataframe.
-
-    param:
-        metadata = pandas dataframe
-            Dataframe with metadata for a given day of experiments.
-            See README.md for details on fields.
-        raw_day_dir = path to directory
-            RawVideos root directory of the specific day, where the
-            imgstore names can be found.
-        n_wells = integer
-            Number of wells in imaging plate (only 96 supported at the
-            moment)
-
-    return:
-        out_metadata = metadata dataframe with imgstore_name added
-
-    """
-    from os.path import join
-    from tierpsytools.hydra.hydra_helper import run_number_from_regex
-
-    ## Checks
-    # - check if raw_day_dir exists
-    if not raw_day_dir.exists:
-        warnings.warn("\nRawVideos day directory was not found. "
-                      +"Imgstore names cannot be added to the metadata.\n",
-                      +"Path {} not found.".format(raw_day_dir))
-        return metadata
-
-    # - if the raw_dat_dir contains a date in yyyymmdd format, check if the
-    #   date in raw_day_dir matches the date of runs stored in the metadata
-    #   dataframe
-    date_of_runs = metadata['date_yyyymmdd'].astype(str).values[0]
-    date_in_dir = re.findall(r'(20\d{6})',raw_day_dir.stem)
-    if len(date_in_dir)==1 and date_of_runs != date_in_dir[0]:
-        warnings.warn(
-            '\nThe date in the RawVideos day directory does not match ' +
-            'the date_yyyymmdd in the day metadata dataframe. '
-            'Imgstore names cannot be added to the metadata.\n'+
-            'Please check the dates and try again.')
-        return metadata
-
-    # add camera serial number to metadata
-    metadata = get_camera_serial(metadata, n_wells=n_wells)
-
-    # get imgstore full paths = raw video directories that contain a
-    # metadata.yaml file and get the run and camera number from the names
-    file_list = [file for file in raw_day_dir.rglob("metadata.yaml")]
-    #print('There are {} raw videos found in {}.\n'.format(
-    #    len(file_list),raw_day_dir))
-    camera_serial = [str(file.parent.parts[-1]).split('.')[-1]
-                               for file in file_list]
-
-    imaging_run_number = run_number_from_regex(file_list, run_number_regex)
-    # imaging_run_number = run_number_from_timestamp(file_list, camera_serial)
-
-    file_meta = pd.DataFrame({
-        'file_name': file_list,
-        'camera_serial': camera_serial,
-        'imaging_run_number': imaging_run_number
-        })
-
-    # keep only short imgstore_name (experiment_day_dir/imgstore_name_dir)
-    file_meta['imgstore_name'] = file_meta['file_name'].apply(
-            lambda x: join(*x.parts[-3:-1]))
-
-    # merge dataframes to store imgstore_name for each metadata row
-    out_metadata = pd.merge(
-            metadata,
-            file_meta[['imaging_run_number','camera_serial','imgstore_name']],
-            how='outer',on=['imaging_run_number','camera_serial'])
-
-    ## Checks
-    # - check if there are multiple videos with the same day, run and camera
-    #   number. If yes, raise a warning (it is not necessarily an error, but
-    #   good to let the user know).
-    # if the imgstore names are more than 3 times the unique combinations of
-    # camera serial and run number, then there are videos that have the same run
-    # number are camera serial by mistake.
-    n_not_unique = file_meta.shape[0]- \
-        3*file_meta.drop_duplicates(subset=['camera_serial', 'imaging_run_number']).shape[0]
-    if n_not_unique!=0:
-        warnings.warn('\n\nThere are {} sets of '.format(n_not_unique)
-                      +'videos with the same day, run and camera number.\n\n'
-                     )
-    # - check if there are missing videos (we expect to have videos from every
-    #   camera of a given instrument). If yes, raise a warning.
-    if out_metadata['imgstore_name'].isna().sum()>0:
-        not_found = out_metadata.loc[out_metadata['imgstore_name'].isna(),
-                                 ['imaging_run_number', 'camera_serial']]
-        for i,row in not_found.iterrows():
-            warnings.warn('\n\nNo video found for day '
-                          +'{}, run {}, camera {}.\n\n'.format(
-                                  raw_day_dir.stem,*row.values)
-                          )
-
-    return out_metadata
-
-
-def get_date_of_runs_from_aux_files(manual_metadata_file):
-    """
-    @author: em812
-    Finds the date of the runs in the manual_metadata_file.
-    If the date field is missing, then it looks for the date of runs in the
-    manual_metadata_file file name (in the format yyyymmdd).
-    If there is no date in this format in the file name, then it looks at the
-    folder name (which is the folder for a specific day of experiments).
-    If the date in yyyymmdd format cannot be found in any of these locations,
-    an error is raised.
-
-    param:
-        manual_metadata_file: full path to .csv file
-            Full path to the manual metadata file
-
-    return:
-        date_of_runs: string
-            The date of the experiments, in yyyymmdd format
-    """
-    manual_metadata = pd.read_csv(manual_metadata_file, index_col=False)
-    if 'date_yyyymmdd' in manual_metadata.columns:
-        date_of_runs = manual_metadata['date_yyyymmdd'].astype(str).values[0]
-    else:
-        date_of_runs = re.findall(r'(20\d{6})',manual_metadata_file.stem)
-        if len(date_of_runs)==1:
-            date_of_runs = date_of_runs[0]
-        else:
-            date_of_runs = re.findall(r'(20\d{6})',
-                                      manual_metadata_file.parent.stem)
-            if len(date_of_runs)==1:
-                date_of_runs = date_of_runs[0]
-            else:
-                raise ValueError('The date of the experiments cannot be '
-                                 +'identified in the auxiliary files path '
-                                 +'names. Please add a data_yyyymmdd column '
-                                 +'to the manual_metadata file.'
-                                 )
-
-    # If the aux_day_dir contains the date, then make sure it matches the date
-    # extracted from the manual_metadate_file
-    date_in_dir = re.findall(r'(20\d{6})',manual_metadata_file.parent.stem)
-    if len(date_in_dir)==1 and date_in_dir[0]!=date_of_runs:
-        raise ValueError('\nThe date_of_runs taken from the '
-                         +'manual_metadata_file ({}) '.format(date_of_runs)
-                         +'does not match the date of runs in the folder '
-                         +'name {}.\n'.format(manual_metadata_file.parent)
-                         +'Please set the correct date and try again.')
-    return date_of_runs
-
-def check_dates_in_yaml(metadata,raw_day_dir):
-    """
-    Checks the day metadata, to make sure that the experiment date stored in
-    the metadata dataframe matches the date in the metadata.yaml file in the
-    corresponding raw video directory.
-
-    param:
-        metadata : pandas dataframe
-            Dataframe containing all the metadata from one day of experiments
-        raw_day_dir : directory path
-            Path of the directory containing the RawVideos for the
-            specific day of experiments.
-
-    return:
-        None
-    """
-
-    return
-
-=======
->>>>>>> 2b7e0b65
 def get_day_metadata(
         complete_plate_metadata, manual_metadata_file,
         merge_on=['imaging_plate_id'], n_wells=96,
@@ -913,177 +738,4 @@
 
 #%%
 if __name__ == '__main__':
-<<<<<<< HEAD
-    # Example 1:
-    # Input
-    day_root_dir = Path('/Users/em812/Data/Hydra_pilot/AuxiliaryFiles/'
-                        +'20191108_tierpsytools_dev')
-    raw_day_dir = Path('/Volumes/behavgenom$/Ida/Data/Hydra/PilotDrugExps/'
-                        +'RawVideos/20191108')
-    sourceplate_file = day_root_dir / '20191107_sourceplates.csv'
-    manual_meta_file = day_root_dir / '20191108_manual_metadata.csv'
-
-    # Save to
-    #robot_metadata_file = day_root_dir.joinpath('20191107_robot_metadata.csv')
-    metadata_file = day_root_dir.joinpath('20191108_day_metadata.csv')
-
-    # Run
-    drug_metadata = merge_robot_metadata(sourceplate_file, saveto=False)
-    day_metadata = get_day_metadata(drug_metadata, manual_meta_file,
-                                    saveto=metadata_file,del_if_exists=True,
-                                    raw_day_dir=raw_day_dir)
-
-    # Example 2:
-    # Input
-    aux_root_dir = Path(
-            '/Volumes/behavgenom$/Ida/Data/Hydra/PilotDrugExps/AuxiliaryFiles')
-    day_root_dirs = [d for d in aux_root_dir.glob("*") if d.is_dir()]
-
-    sourceplate_files = [
-            [file for file in d.glob('*_sourceplates.csv')]
-            for d in day_root_dirs
-            ]
-    manual_meta_files = [
-            [file for file in d.glob('*_manual_metadata.csv')]
-            for d in day_root_dirs
-            ]
-
-    # Saveto
-    metadata_files = [d.joinpath('{}_day_metadata.csv'.format(d.stem))
-            for d in day_root_dirs]
-
-    # Run
-    for day,source,manual_meta,saveto in zip(
-            day_root_dirs,sourceplate_files,manual_meta_files,metadata_files):
-        if len(source)!=1:
-            print('There is not a unique sourceplates file in '
-                  +'day {}. Metadata cannot be compiled'.format(day))
-            continue
-        if len(manual_meta)!=1:
-            print('There is not a unique manual_metadata file in '
-                  +'day {}. Metadata cannot be compiled'.format(day))
-            continue
-        drug_metadata = merge_robot_metadata(source[0], saveto=False)
-        day_metadata = get_day_metadata(
-                drug_metadata, manual_meta[0], saveto=saveto[0])
-
-    #%%Example 3:
-    day_root_dir = Path('/Volumes/behavgenom$/Ida/Data/Hydra/ICDbacteria/AuxiliaryFiles/20191122')
-    sourceplate_file = day_root_dir / '20191122_sourceplates.csv'
-    manual_meta_file = day_root_dir / '20191122_manual_metadata.csv'
-    metadata_file = day_root_dir.joinpath('20191122_day_metadata.csv')
-
-    plate_metadata = populate_96WPs(sourceplate_file,
-                                  entire_rows=True,
-                                  saveto= None,
-                                  del_if_exists = False)
-    day_metadata = get_day_metadata(plate_metadata, manual_meta_file, saveto=metadata_file)
-
-    #%% Example 4: syngenta screen  - use a copy of day of metadata from behavgenom
-    from tierpsytools import EXAMPLES_DIR
-
-    day_root_dir = EXMAPLES_DIR / Path('hydra_metadata/data/AuxiliaryFiles/20191213')
-    sourceplate_file = day_root_dir / '20191212_sourceplates.csv'
-    wormsorter_file = day_root_dir / '20191213_wormsorter.csv'
-    manual_meta_file = day_root_dir / '20191213_manual_metadata.csv'
-    metadata_file = day_root_dir / '20191213_day_metadata.csv'
-    bad_wells_file = day_root_dir / '20191212_robot_bad_imaging_wells.csv'
-
-    plate_metadata = populate_96WPs(wormsorter_file)
-    drug_metadata = merge_robot_metadata(sourceplate_file)
-    complete_plate_metadata = merge_robot_wormsorter(day_root_dir,
-                                             drug_metadata,
-                                             plate_metadata,
-                                             bad_wells_file)
-    day_metadata = get_day_metadata(complete_plate_metadata,
-                                    manual_meta_file,
-                                    saveto=metadata_file,
-                                    del_if_exists=True,
-                                    include_imgstore_name=False)
-    files_to_check = day_metadata_check(day_metadata,
-                                        day_root_dir,
-                                        plate_size=48)
-
-    # %% Example 5: map library plates to shuffled plate
-
-    sourceplate_file = Path('/Users/ibarlow/Desktop/tierpsytools_checks/SyngentaStrainScreen/2020SygentaLibrary3doses_sourceplates_run1.csv')
-
-    drug_metadata = merge_robot_metadata(sourceplate_file,
-                                          saveto=None,
-                                          del_if_exists=True,
-                                          drug_by_column=False,
-                                          compact_drug_plate=True)
-    drug_metadata.sort_values(by=['source_plate_number', 'destination_well'],
-                               ignore_index=True,
-                               inplace=True)
-
-    drug_metadata['shuffled_plate_id'] = [r.source_plate_id +
-                                           '_sh%02d' %(r.robot_run_number)
-                                           for i, r in
-                                           drug_metadata.iterrows()]
-    drug_metadata.to_csv(str(sourceplate_file).replace('.csv', '_shuffled.csv'),
-                          index=False)
-
-    # %% Example 6: with Syngenta 12 strain screen
-    from tierpsytools import EXAMPLES_DIR
-
-    day_root_dir = EXAMPLES_DIR / Path('hydra_metadata/data/AuxiliaryFiles/20200220')
-    manual_meta_file = day_root_dir / '20200220_manual_metadata.csv'
-    wormsorter_file = day_root_dir / '20200220_wormsorter.csv'
-    bad_wells_file = day_root_dir / '20200220_robot_bad_imaging_wells.csv'
-    metadata_file = day_root_dir / '20200220_day_metadata.csv'
-    sourceplates =EXAMPLES_DIR / Path('sourceplates')
-
-    sourceplates = list(sourceplates.rglob('*shuffled.csv'))
-    drug_plates = []
-    for file in sourceplates:
-        drug_plates.append(pd.read_csv(file))
-    drug_plates = pd.concat(drug_plates)
-
-    #run functions to populate
-    plate_metadata = populate_96WPs(wormsorter_file,
-                                    del_if_exists=True,
-                                    saveto='default')
-
-    bad_wells_df = convert_bad_wells_lut(bad_wells_file)
-    plate_metadata = pd.merge(plate_metadata,
-                              bad_wells_df,
-                              on=['imaging_plate_id', 'well_name'],
-                              how='outer')
-
-    print('Generating day metadata: {}'.format(
-            metadata_file))
-    try:
-        day_metadata = get_day_metadata(plate_metadata,
-                                        manual_meta_file,
-                                        saveto=metadata_file,
-                                        del_if_exists=True,
-                                        include_imgstore_name=True)
-    except ValueError:
-        print ('imgstore error')
-        day_metadata = get_day_metadata(plate_metadata,
-                                        manual_meta_file,
-                                        saveto=metadata_file,
-                                        del_if_exists=True,
-                                        include_imgstore_name=False)
-    # merge with the drug plates
-    day_metadata = pd.merge(day_metadata,
-                           drug_plates,
-                           left_on=['source_plate_id',
-                                    'well_name'],
-                           right_on=['shuffled_plate_id',
-                                     'destination_well'],
-                           suffixes=('_day', '_robot'),
-                           how='outer')
-    day_metadata.drop(
-        day_metadata[day_metadata['imaging_plate_id'].isna()].index,
-                    inplace=True)
-    # checks to see if all videos
-    files_to_check = day_metadata_check(day_metadata,
-                                        day_root_dir,
-                                        plate_size=48) # set to 48 as some half plates
-    number_wells_per_plate(day_metadata,
-                           day_root_dir)
-=======
-    pass
->>>>>>> 2b7e0b65
+    pass