#!/usr/bin/env python3
# -*- coding: utf-8 -*-
"""
Created on Thu Nov 21 12:25:41 2019

@author: em812
"""
import pandas as pd
from pathlib import Path
from tierpsytools.hydra.hydra_helper import exract_randomized_by
from tierpsytools.hydra.hydra_helper import rename_out_meta_cols, explode_df
import re
import warnings
import numpy as np
import itertools

#%%
def merge_robot_metadata(
        sourceplates_file, randomized_by='column', saveto=None,
        drug_by_column=True,
        compact_drug_plate=False,
        del_if_exists=False
        ):
    """
    @author: em812
    Function that imports the robot runlog and the associated source plates
    for a given day of experiments and uses them to compile information of
    drugs in the destination plates.

    param:
        sourceplates_file: path to .csv file
            path to sourceplates_file `YYYYMMDD_sourceplates.csv`
        randomized_by: string
            How did the robot randomize the wells from the source
            plate to the destination plates?
            options: 'column'/'source_column' = shuffled columns,
                     'row'/'source_row' = shuffled rows,
                     'well'/'source_well' = shuffled well-by-well
            The parameter randomized_by is expected to be a field in the
            sourceplates file.

        drug_by_column: Bool, if robot randomised by column and each column has the
        same drug at a single concentration (Eg Dec syngenta screen)

        compact_drug_plate: Bool, if each well is a different drug as a
        different concentration (eg Jan syngenta strain screen)

        saveto: path to .csv file
            The full path of the file where the robot metadata will be saved.
            If None, the robot metadata dataframe is not saved to disk.
        del_if_exists: boolean
            If True, then if the saveto file exists, it will be replaced.

    return:
        robot_metadata: pandas dataframe
            Robot related metadata for the given day of experiments as dataframe

    """

    if saveto is None:
        date = sourceplates_file.stem.split('_')[0]
        saveto = Path(sourceplates_file).parent / (date+'_robot_metadata.csv')

    # check if file exists
    if (saveto is not False) and (saveto.exists()):
        if del_if_exists:
            warnings.warn('Robot metadata file '
                          +'{} already exists. '.format(saveto)
                          +'File will be overwritten.')
            saveto.unlink()
        else:
            warnings.warn('Robot metadata file {} '.format(saveto)
                          +'already exists. Nothing to do here. If you want '
                          +'to recompile the robot metadata, rename or delete '
                          +'the exisiting file.')
            return

    # required fields in sourceplates file
    sourceplate_cols = ['source_plate_id', 'robot_runlog_filename',
                        'source_robotslot']+[randomized_by]

    # import the sourceplates
    sourceplates = pd.read_csv(sourceplates_file,index_col=False)

    # check if sourceplate dataframe fullfills requirements
    missing_cols = [col
                    for col in sourceplate_cols
                    if col not in sourceplates.columns]
    if len(missing_cols)>0:
        raise KeyError(
                'Field(s) {} '.format(missing_cols)
                +'do not exist in sourceplates file. This/These field(s) '
                +'is/are required.'
                )
    for plate in sourceplates['source_plate_id'].unique():
        runlogs = sourceplates.loc[sourceplates['source_plate_id']==plate,
                                   'robot_runlog_filename'].unique()
        if runlogs.shape[0]>1:
            raise ValueError('Multiple robot runlogs were defined for the same'
                             +'source plate.')

    # read each robot log and compile metadata
    robot_metadata = []
    for n_log,log_file in enumerate(
            sourceplates['robot_runlog_filename'].unique()):

        # get sourceplates lines linked to this robot log
        source = sourceplates.loc[
                sourceplates['robot_runlog_filename']==log_file,:]
        # get only unique rows of source_robotslot - source_plate_id
        source_map = source[
                ['source_robotslot','source_plate_id']
                ].drop_duplicates()
        # assert that a signle source_robotslot is defined for each single
        # source_plate_id
        assert source_map['source_plate_id'].unique().shape[0] == \
            source_map.shape[0] == \
            source_map['source_robotslot'].unique().shape[0]

        # read robotlog data
        robotlog = pd.read_csv(log_file)
        # keep only data for source_slots with drugs (drop water source_slots)
        robotlog = robotlog[
                robotlog['source_slot'].isin(source['source_robotslot'])
                ]
        # assign robot runlog id
        robotlog['robot_runlog_id'] = n_log+1
        # extract the column number or the row number from the well number for
        # mapping if the robot randomized based on columns or rows
        robotlog = exract_randomized_by(robotlog,randomized_by)
        # add source_plate_id based on unique source_plate_id - source_slot
        # mapping obtained from sourceplates file
        robotlog['source_plate_id'] = robotlog['source_slot'].map(
                dict(source_map.values))

        # merge all sourceplate data with robot runlog data based on
        # source_plate_id and randomized_by
        if drug_by_column:
            out_meta = pd.merge(
                    source, robotlog, how='outer',
                    left_on=['source_plate_id', randomized_by],
                    right_on=['source_plate_id',randomized_by]
                    )

            # get unique imaging_plate_id
            out_meta['imaging_plate_id'] = out_meta[
                    ['source_plate_id','destination_slot']
                    ].apply(
                        lambda x: 'rr{:02}_sp{:02}_ds{:02}'.format(n_log+1, *x),
                        axis=1)

        elif compact_drug_plate:
            out_meta = pd.merge(
                    source, robotlog, how='outer',
                    left_on=['source_plate_id', 'source_well', randomized_by],
                    right_on=['source_plate_id', 'source_well', randomized_by],
                    )
            # remove wells where drug type is na (ie when half filled plate)
            out_meta = out_meta[out_meta['drug_type'].notna()]


        # clean up and rename columns in out_meta
        # - sort rows for readability
        out_meta = out_meta.sort_values(
                by=['source_plate_id','destination_slot', randomized_by]
                ).reset_index(drop=True)
        # - drop duplicate source_slot info
        assert np.all(out_meta['source_slot']==out_meta['source_robotslot'])
        out_meta = out_meta.drop(labels='source_slot',axis=1)
        # - rename column field for interpretability
        out_meta = rename_out_meta_cols(out_meta,randomized_by)
        # - rearrange columns for readability
        if drug_by_column:
            leading_cols = ['imaging_plate_id', 'source_plate_id',
                            'destination_slot']
        else:
            leading_cols = ['source_plate_id',
                            'destination_slot']
        end_cols = ['robot_runlog_id', 'robot_runlog_filename']

        out_meta = out_meta[
                leading_cols
                + list(out_meta.columns.difference(leading_cols + end_cols))
                + end_cols
                ]

        # append to list
        robot_metadata.append(out_meta)

    # concatenate data from all the robot runlogs
    robot_metadata = pd.concat(robot_metadata, axis=0)

    if saveto is not False:
        robot_metadata.to_csv(saveto, index=None)

    return robot_metadata

#%%

def populate_96WPs(worm_sorter,
                   entire_rows=True,
                   saveto=None,
                   del_if_exists=False
                   ):
    """
    @author: ilbarlow
    Populate 96 well plates for tracking experiment where plates have been
    filled with different strains of food or worms.
    param:
        worm_sorter: path for YYYYMMDD_wormsorter.csv file
    return:
        plate_metadata: one line per well; can be used in get_day_metadata
            function to compile with manual metadata
    """

    # parameters for the 96WPs
    n_columns = 12
    column_names = np.arange(1, n_columns+1)
    row_names = ['A', 'B', 'C', 'D', 'E', 'F', 'G', 'H']
    well_names = list(itertools.product(row_names, column_names))
#    well_names = [i[0]+str(i[1]) for i in well_names]

    # saving and overwriting checks
    if saveto is None:
        date = worm_sorter.stem.split('_')[0]
        saveto = Path(worm_sorter).parent / (date+'_plate_metadata.csv')

    # check if file exists
    if (saveto is not False) and (saveto.exists()):
        if del_if_exists:
            warnings.warn('Plate metadata file {} already '.format(saveto)
                          + 'exists.File will be overwritten.')
            saveto.unlink()
        else:
            warnings.warn('Plate metadata file {} already '.format(saveto)
                          + 'exists. Nothing to do here. If you want to '
                          + 'recompile the day metadata, rename or delete the '
                          + 'exisiting file.')
            return None

    # import worm_sorter metadata and find the start and end rows and columns
    worm_sorter_df = pd.read_csv(worm_sorter)
    worm_sorter_df['start_row'] = [re.findall(r"[A-Z]", r.start_well)[0]
                                   for i, r in worm_sorter_df.iterrows()
                                   ]
    worm_sorter_df['end_row'] = [re.findall(r"[A-Z]", r.end_well)[0]
                                 for i, r in worm_sorter_df.iterrows()
                                 ]
    worm_sorter_df['start_column'] = [re.findall(r"(\d{1,2})", r.start_well)[0]
                                      for i, r in worm_sorter_df.iterrows()
                                      ]
    worm_sorter_df['end_column'] = [re.findall(r"(\d{1,2})", r.end_well)[0]
                                    for i, r in worm_sorter_df.iterrows()
                                    ]
    # create 96WP template to fill up
    plate_template = pd.DataFrame()
    plate_template['imaging_plate_row'] = [i[0] for i in well_names]
    plate_template['imaging_plate_column'] = [i[1] for i in well_names]
    plate_template['well_name'] = [i[0] + str(i[1]) for i in well_names]

    if not entire_rows:
        print('cannot use this function for generating the metadata;' +
              ' fills entire rows only.')
        return None

    # populate the dataframe
    plate_metadata = []
    for i, r in worm_sorter_df.iterrows():
        _section = (
                plate_template[
                        (r.start_row <= plate_template.imaging_plate_row)
                        & (plate_template.imaging_plate_row <= r.end_row)
                        ]).reset_index(drop=True)
        _details = pd.concat(
                _section.shape[0]*[r.to_frame().transpose()]
                ).reset_index(drop=True)
        plate_metadata.append(
                pd.concat([_section, _details], axis=1, sort=True))

    plate_metadata = pd.concat(plate_metadata)
    plate_metadata.to_csv(saveto, index=False)

    return plate_metadata

# %% separate processing of bad wells

def convert_bad_wells_lut(bad_wells_csv):
    """
    author: @ilbarlow
    Function for converting bad_wells_csv for input into dataframes
    Input:
    bad_wells_csv -.csv file listing imaging_plate_id and well_name

    Output:
    bad_wells_df - DataFrame with columns imaging_plate_id, well_name and
    is_bad_well=True
    """

    bad_wells_df = pd.read_csv(bad_wells_csv)
                                         # encoding='utf-8-sig')
    bad_wells_df['is_bad_well'] = True

    return bad_wells_df


# %%extra function if using both robot and wormsorter


def merge_robot_wormsorter(day_root_dir,
                           robot_metadata,
                           plate_metadata,
                           bad_wells_csv=None, # check condition where no bad_wells_csv
                           merge_on=['imaging_plate_id', 'well_name'],
                           saveto=None,
                           del_if_exists=False
                           ):
    """
    author: @ilbarlow
    Function for combining the outputs of the wormsorter and robot so that
    concise and comprehensive dataframe can be used in get_day_metadata
    Input:
    day_root_dir - root directory of metadata
    robot_metadata - output from merge_robot_metadata function
    plate_metadata - output form populate_96WP function
    bad_wells_csv - .csv file listing imaging_plate_id and well_name
    Ouput:
    concat_metadata - dataframe that can be used in get_day_metadata
    """

    # saving and overwriting checks
    if saveto is None:
        date = day_root_dir.stem
        saveto = day_root_dir / (date + '_merged_metadata.csv')

    # check if file exists
    if (saveto is not False) and (saveto.exists()):
        if del_if_exists:
            warnings.warn('Plate metadata file {} already '.format(saveto)
                          + 'exists. File will be overwritten.')
            saveto.unlink()
        else:
            warnings.warn('Merged robot and plate metadata file {} already '
                          .format(saveto) + 'exists. Nothing to do here.'
                          + 'If you want to recompile the plate metadata,'
                          + 'rename or delete the exisiting file.')
            return None

    robot_metadata.rename(columns={'destination_well': 'well_name'},
                          inplace=True)

    # parse out bad wells in robot_metadata into new column
    print('Finding any bad wells noted in the sourceplates and robot metadata')

    bad_source_lut = robot_metadata[robot_metadata['bad_wells'].notna()][
            ['bad_wells', 'imaging_plate_id']].drop_duplicates()

    if not bad_source_lut.empty:
        bad_well_lut = pd.concat([pd.Series(r['imaging_plate_id'],
                                            r['bad_wells'].split(','))
                                  for i, r in bad_source_lut.iterrows()]
                                 ).reset_index()
        bad_well_lut.rename(columns={'index': 'well_name',
                                     0: 'imaging_plate_id'},
                            inplace=True)
        bad_well_lut['is_bad_well'] = True


    else:
        print('No bad wells marked in the source plates file')
        bad_well_lut = pd.DataFrame()


    # read in the bad imaging wells - noted by during robot/wormsorter runs
    if bad_wells_csv:
        robot_bad_wells_df = convert_bad_wells_lut(bad_wells_csv)
        bad_well_lut = pd.concat([robot_bad_wells_df,
                                  bad_well_lut], axis=0, sort=True
                                 ).reset_index(drop=True).drop_duplicates()
    else:
        print('no bad_wells.csv input to combine with robot metadata')

    # combine bad wells from both sources
    if not bad_well_lut.empty:
        print('Concatenating robot_metadata, plate_metadata and bad wells')
        concat_metadata = robot_metadata.set_index(merge_on).join(
                                        [plate_metadata.set_index(merge_on),
                                         bad_well_lut.set_index(merge_on)],
                                     how='outer')
        concat_metadata['is_bad_well'].fillna(False, inplace=True)

    else:
        print('No bad wells on this day of tracking; concatenating robot' +
              'and plate metadata')
        concat_metadata = robot_metadata.set_index(merge_on).join(
                plate_metadata.set_index(merge_on),
                how='outer')
        concat_metadata['is_bad_well'] = False

    concat_metadata.reset_index(drop=False,
                                inplace=True)
    # check that the number of output rows == input rows
    assert robot_metadata.shape[0] == concat_metadata.shape[0]

    concat_metadata.to_csv(saveto, index=False)

    return concat_metadata


#%%
# STEP 2
def get_camera_serial(
        metadata, n_wells=96
        ):
    """
    @author: em812
    Get the camera serial number from the well_name and instrument_name.

    param:
        metadata: pandas dataframe
            Dataframe with day metadata

    return:
        out_metadata: pandas dataframe
            Day metadata dataframe including camera serial

    """
    from tierpsytools.hydra import CAM2CH_df,UPRIGHT_96WP

    if n_wells != 96:
        raise ValueError('Only 96-well plates supported at the moment.')

    channels = ['Ch{}'.format(i) for i in range(1,7,1)]

    WELL2CH = []
    for ch in channels:
        chdf = pd.DataFrame(UPRIGHT_96WP[ch].values.reshape(-1,1),
                            columns=['well_name'])
        chdf['channel'] = ch
        WELL2CH.append(chdf)
    WELL2CH = pd.concat(WELL2CH,axis=0)

    WELL2CAM = pd.merge(
            CAM2CH_df,WELL2CH,
            how='outer',on='channel'
            ).sort_values(by=['rig','channel','well_name'])
    # keep only the instruments that exist in the metadata
    WELL2CAM = WELL2CAM[WELL2CAM['rig'].isin(metadata['instrument_name'])]

    # Rename 'rig' to 'instrument_name'
    WELL2CAM = WELL2CAM.rename(columns={'rig':'instrument_name'})


    # Add camera number to metadata
    out_metadata = pd.merge(
            metadata,WELL2CAM[['instrument_name','well_name','camera_serial']],
            how='outer',left_on=['instrument_name','well_name'],
            right_on=['instrument_name','well_name']
            )
    assert out_metadata.shape[0] == metadata.shape[0]

    return out_metadata


def add_imgstore_name(
        metadata, raw_day_dir, n_wells=96
        ):
    """
    @author: em812
    Add the imgstore name of the hydra videos to the day metadata dataframe.

    param:
        metadata = pandas dataframe
            Dataframe with metadata for a given day of experiments.
            See README.md for details on fields.
        raw_day_dir = path to directory
            RawVideos root directory of the specific day, where the
            imgstore names can be found.
        n_wells = integer
            Number of wells in imaging plate (only 96 supported at the
            moment)

    return:
        out_metadata = metadata dataframe with imgstore_name added

    """
    from os.path import join

    ## Checks
    # - check if raw_day_dir exists
    if not raw_day_dir.exists:
        warnings.warn("\nRawVideos day directory was not found. "
                      +"Imgstore names cannot be added to the metadata.\n",
                      +"Path {} not found.".format(raw_day_dir))
        return metadata

    # - if the raw_dat_dir contains a date in yyyymmdd format, check if the
    #   date in raw_day_dir matches the date of runs stored in the metadata
    #   dataframe
    date_of_runs = metadata['date_yyyymmdd'].astype(str).values[0]
    date_in_dir = re.findall(r'(20\d{6})',raw_day_dir.stem)
    if len(date_in_dir)==1 and date_of_runs != date_in_dir[0]:
        warnings.warn(
            '\nThe date in the RawVideos day directory does not match ' +
            'the date_yyyymmdd in the day metadata dataframe. '
            'Imgstore names cannot be added to the metadata.\n'+
            'Please check the dates and try again.')
        return metadata

    # add camera serial number to metadata
    metadata = get_camera_serial(metadata, n_wells=n_wells)

    # get imgstore full paths = raw video directories that contain a
    # metadata.yaml file and match the run and camera number
    MAP2PATH = metadata[
            ['imaging_run_number','camera_serial']
            ].drop_duplicates()
    MAP2PATH['run_name'] = metadata['imaging_run_number'].apply(
            lambda x: 'run{}_'.format(x)
            )
    #print('There are {} videos expected from metadata in {}.\n'.format(
    #    MAP2PATH.shape[0],aux_day_dir))

    file_list = [file for file in raw_day_dir.rglob("metadata.yaml")]
    #print('There are {} raw videos found in {}.\n'.format(
    #    len(file_list),raw_day_dir))

    MAP2PATH['imgstore_name'] = MAP2PATH[
            ['run_name','camera_serial']
            ].apply(
                lambda x: [file
                           for file in file_list
                           if np.all([str(ix) in str(file.relative_to(raw_day_dir))
                           for ix in x])],
                axis=1)

    ## Checks
    # - check if there are multiple videos with the same day, run and camera
    #   number. If yes, raise a warning (it is not necessarily an error, but
    #   good to let the user know).
    not_unique = MAP2PATH['imgstore_name'].apply(
            lambda x: True if len(x)>1 else False).values
    if np.sum(not_unique)>0:
        warnings.warn('\n\nThere is(are) {} set(s) of '.format(np.sum(not_unique))
                      +'videos with the same day, run and camera number.\n\n'
                     )
    # - check if there are missing videos (we expect to have videos from every
    #   camera of a given instrument). If yes, raise a warning.
    not_found = MAP2PATH['imgstore_name'].apply(
            lambda x: True if len(x)==0 else False).values
    if np.sum(not_found)>0:
        not_found = MAP2PATH.loc[not_found,:]
        for i,row in not_found.iterrows():
            warnings.warn('\n\nNo video found for day '
                          +'{}, run {}, camera {}.\n\n'.format(
                                  raw_day_dir.stem,*row.values)
                          )

    # keep only short imgstore_name (experiment_day_dir/imgstore_name_dir)
    MAP2PATH['imgstore_name'] = MAP2PATH['imgstore_name'].apply(
            lambda x: [join(*ix.parts[-3:-1]) for ix in x])

    # merge dataframes to store imgstore_name for each metadata row
    out_metadata = pd.merge(
            metadata,
            MAP2PATH[['imaging_run_number','camera_serial','imgstore_name']],
            how='outer',on=['imaging_run_number','camera_serial'])

    # explode metadata to have one row per video in case of multiple videos
    # with the same data,run and camera number
    out_metadata = explode_df(out_metadata, ['imgstore_name'])

    return out_metadata

def get_date_of_runs_from_aux_files(manual_metadata_file):
    """
    @author: em812
    Finds the date of the runs in the manual_metadata_file.
    If the date field is missing, then it looks for the date of runs in the
    manual_metadata_file file name (in the format yyyymmdd).
    If there is no date in this format in the file name, then it looks at the
    folder name (which is the folder for a specific day of experiments).
    If the date in yyyymmdd format cannot be found in any of these locations,
    an error is raised.

    param:
        manual_metadata_file: full path to .csv file
            Full path to the manual metadata file

    return:
        date_of_runs: string
            The date of the experiments, in yyyymmdd format
    """
    manual_metadata = pd.read_csv(manual_metadata_file, index_col=False)
    if 'date_yyyymmdd' in manual_metadata.columns:
        date_of_runs = manual_metadata['date_yyyymmdd'].astype(str).values[0]
    else:
        date_of_runs = re.findall(r'(20\d{6})',manual_metadata_file.stem)
        if len(date_of_runs)==1:
            date_of_runs = date_of_runs[0]
        else:
            date_of_runs = re.findall(r'(20\d{6})',
                                      manual_metadata_file.parent.stem)
            if len(date_of_runs)==1:
                date_of_runs = date_of_runs[0]
            else:
                raise ValueError('The date of the experiments cannot be '
                                 +'identified in the auxiliary files path '
                                 +'names. Please add a data_yyyymmdd column '
                                 +'to the manual_metadata file.'
                                 )

    # If the aux_day_dir contains the date, then make sure it matches the date
    # extracted from the manual_metadate_file
    date_in_dir = re.findall(r'(20\d{6})',manual_metadata_file.parent.stem)
    if len(date_in_dir)==1 and date_in_dir[0]!=date_of_runs:
        raise ValueError('\nThe date_of_runs taken from the '
                         +'manual_metadata_file ({}) '.format(date_of_runs)
                         +'does not match the date of runs in the folder '
                         +'name {}.\n'.format(manual_metadata_file.parent)
                         +'Please set the correct date and try again.')
    return date_of_runs

def check_dates_in_yaml(metadata,raw_day_dir):
    """
    Checks the day metadata, to make sure that the experiment date stored in
    the metadata dataframe matches the date in the metadata.yaml file in the
    corresponding raw video directory.

    param:
        metadata : pandas dataframe
            Dataframe containing all the metadata from one day of experiments
        raw_day_dir : directory path
            Path of the directory containing the RawVideos for the
            specific day of experiments.

    return:
        None
    """

    return

def get_day_metadata(
        imaging_plate_metadata, manual_metadata_file,
        merge_on=['imaging_plate_id'], n_wells=96, saveto=None,
        del_if_exists=False, include_imgstore_name = True, raw_day_dir=None
        ):
    """
    @author: em812
    Incorporates the robot metadata and the manual metadata of the hydra rigs
    to get all the metadata for a given day of experiments.
    Also, it adds the imgstore_name of the hydra vidoes.

    param:
        imaging_plate_metadata: pandas dataframe
                Dataframe containing the metadata for all the
                wells of each imaging plate (If the robot was used, then this
                is the robot_metadata obtained by the
                robot_to_metadata.merge_robot_metadata function)
        manual_metadata: .csv file path
                File with the details of rigs and runs
                (see README for minimum required fields)
        merge_on: column name or list of columns
                Column(s) in common in imaging_plate_metadata and
                manual_metadata, that can be used to merge them
        n_wells: integer
                number of wells in imaging plate
        saveto: .csv file path
                File path to save the day metadata in (if None, the
                metadata are saved in the same folder as the manual metadata)
        del_if_exists: boolean
                If True and the metadata file exists in the defined
                path, the existing file will be deleted and a new file will be
                created. If False, the operation will be aborted and a warning
                will be produced.
        include_imgstore_name: boolean
                If True, the function will call the add_imgstore_name function
                to look in the raw_day_dir and get the imgstore names for each
                row in the metadata.
        raw_day_dir: directory path
                Path of the directory containing the RawVideos for the
                specific day of experiments. It is used to get the imgstore
                names. If None, then the standard file structure is assumed,
                and the path is obtained by the path of the auxiliary files
                for the specific day, by replacing AuxiliaryFile by RawVideos.

    return:
        metadata: pandas dataframe
            dataframe with day metadata
    """
    #find the date of the hydra experiments
    date_of_runs = get_date_of_runs_from_aux_files(manual_metadata_file)

    aux_day_dir = manual_metadata_file.parent
    if saveto is None:
        saveto = aux_day_dir / '{}_day_metadata.csv'.format(date_of_runs)

    if saveto.exists():
        if  del_if_exists:
            warnings.warn('\n\nMetadata file {} already exists.'.format(saveto)
                          +' File will be overwritten.\n\n')
            saveto.unlink()
        else:
            warnings.warn('\n\nMetadata file {} already exists.'.format(saveto)
                          +' Nothing to do here.\n\n')
            return

    manual_metadata = pd.read_csv(manual_metadata_file, index_col=False)

    if 'date_yyyymmdd' not in manual_metadata.columns:
        manual_metadata['date_yyyymmdd'] = str(date_of_runs)


    # make sure there is overlap in the image_plate_id
    if not np.all(
            np.isin(imaging_plate_metadata[merge_on],manual_metadata[merge_on])
            ):
        warnings.warn('There are {} values in the imaging '.format(merge_on)
                    +'plate metadata that do not exist in the manual '
                    +'metadata. These plates will be dropped from the day'
                    +'metadata file.')

    # merge two dataframes
    metadata = pd.merge(
            imaging_plate_metadata, manual_metadata, how='inner',
            left_on=merge_on,right_on=merge_on,indicator=False
            )

    # clean up and rearrange
    metadata.rename(columns={'destination_well':'well_name'}, inplace=True)

    # add imgstore name
    if include_imgstore_name:
        if raw_day_dir is None:
            raw_day_dir = Path(
                    str(aux_day_dir).replace('AuxiliaryFiles','RawVideos')
                    )
        if raw_day_dir.exists:
            metadata = add_imgstore_name(
                    metadata,raw_day_dir,n_wells=n_wells
                    )
            #check_dates_in_yaml(metadata,raw_day_dir)
        else:
            warnings.warn("\nRawVideos day directory was not found. "
                          +"Imgstore names cannot be added to the metadata.\n",
                          +"Path {} not found.".format(raw_day_dir)
                          )

    # Save to csv file
    print('Saving metadata file: {} '.format(saveto))
    metadata.to_csv(saveto, index=False)

    return metadata

# %% Check day metadata is the correct side


def day_metadata_check(day_metadata, day_root_dir, plate_size=96):

    """@author: ibarlow
    Function to check that the day_metadata is the correct size and has
    all the wells in triplicate
    Input:
        day_metadata - dataframe of the compiled metadata
        day_root_dir - directory to save output list to

    Output:
        list of files to check"""

    try:
        assert (day_metadata.shape[0] % plate_size == 0)

    except AssertionError:
        print ('Assertion Error - incorrect number of files')
        # if there number of rows of day metadata is not divisible by
        # 96 means there has been an issue with propagating
        files_to_check = []

        plate_list = list(day_metadata['imaging_plate_id'].unique())
        day_metadata_grouped = day_metadata.groupby('imaging_plate_id')
        for plate in plate_list:
            _checking = day_metadata_grouped.get_group(plate)
            if _checking.shape[0] % plate_size != 0:
                wells = _checking['well_name'].unique()
                print(plate, wells)
                for well in wells:
                    if (_checking['well_name'] == well).sum() != 3:
                        print(well)
                        files_to_check.append(
                                _checking[_checking['well_name'] == well]
                                ['imgstore_name'].to_list())
        if len(files_to_check)>0:
            files_to_check = [i for sublist in files_to_check for i in sublist]
            files_to_check = list(np.unique(files_to_check))
            print('These files need to be checked {}'.format(files_to_check))

            files_to_check = pd.Series(files_to_check)
            files_to_check.to_csv(day_root_dir / '{}_files_to_check.csv'.format(
                day_root_dir.stem))

            return files_to_check

#%%
# STEP 3:
def concatenate_days_metadata(
        aux_root_dir, list_days=None, saveto=None
        ):
    """
    @author: em812
    Reads all the yyyymmdd_day_metadata.csv files from the different days of
    experiments and creates a full metadata file all_metadata.csv.

    param:
        aux_root_dir: path to directory
            Root AuxiliaryFiles directory containing all the folders
            for the individual days of experiments
        list_days: list like object
            List of folder names (experiment days) to read from.
            If None (default), it reads all the subfolders in the root_dir.
        saveto: path to .csv file
            Filename where all compiled metadata will be saved

    return:
        None
    """
    aux_root_dir = Path(aux_root_dir)

    if saveto is None:
        saveto = aux_root_dir.joinpath('metadata.csv')

    if list_days is None:
        list_days = [d for d in aux_root_dir.glob("*") if d.is_dir()]


    ## Compile all metadata from different days
    meta_files = []
    for day in list_days:
        ## Find the correct day_metadata file
        auxfiles = [file for file in aux_root_dir.joinpath(day).glob('*_day_metadata.csv')]

        # checks
        if len(auxfiles) > 1:
            is_ok = np.zeros(len(auxfiles)).dtype(bool)
            for ifl,file in enumerate(auxfiles):
                if len(file.stem.replace('_day_metadata',''))==8:
                    is_ok[ifl]=True
            if np.sum(is_ok)==1:
                auxfiles = [file
                            for ifl,file in enumerate(auxfiles)
                            if is_ok[ifl]]
            else:
                raise ValueError('More than one *_day_metatada.csv files found'
                                 +'in {}. Compilation '.format()
                                 +'of metadata is aborted.')

        meta_files.append(auxfiles[0])

    all_meta = []
    for file in meta_files:
        all_meta.append(pd.read_csv(file))

    all_meta = pd.concat(all_meta,axis=0)
    all_meta.to_csv(saveto,index=False)

    return

#%%
if __name__ == '__main__':
    # Example 1:
    # Input
    day_root_dir = Path('/Users/em812/Data/Hydra_pilot/AuxiliaryFiles/'
                        +'20191108_tierpsytools_dev')
    raw_day_dir = Path('/Volumes/behavgenom$/Ida/Data/Hydra/PilotDrugExps/'
                        +'RawVideos/20191108')
    sourceplate_file = day_root_dir / '20191107_sourceplates.csv'
    manual_meta_file = day_root_dir / '20191108_manual_metadata.csv'

    # Save to
    #robot_metadata_file = day_root_dir.joinpath('20191107_robot_metadata.csv')
    metadata_file = day_root_dir.joinpath('20191108_day_metadata.csv')

    # Run
    robot_metadata = merge_robot_metadata(sourceplate_file, saveto=False)
    day_metadata = get_day_metadata(robot_metadata, manual_meta_file,
                                    saveto=metadata_file,del_if_exists=True,
                                    raw_day_dir=raw_day_dir)

    # Example 2:
    # Input
    aux_root_dir = Path(
            '/Volumes/behavgenom$/Ida/Data/Hydra/PilotDrugExps/AuxiliaryFiles')
    day_root_dirs = [d for d in aux_root_dir.glob("*") if d.is_dir()]

    sourceplate_files = [
            [file for file in d.glob('*_sourceplates.csv')]
            for d in day_root_dirs
            ]
    manual_meta_files = [
            [file for file in d.glob('*_manual_metadata.csv')]
            for d in day_root_dirs
            ]

    # Saveto
    metadata_files = [d.joinpath('{}_day_metadata.csv'.format(d.stem))
            for d in day_root_dirs]

    # Run
    for day,source,manual_meta,saveto in zip(
            day_root_dirs,sourceplate_files,manual_meta_files,metadata_files):
        if len(source)!=1:
            print('There is not a unique sourceplates file in '
                  +'day {}. Metadata cannot be compiled'.format(day))
            continue
        if len(manual_meta)!=1:
            print('There is not a unique manual_metadata file in '
                  +'day {}. Metadata cannot be compiled'.format(day))
            continue
        robot_metadata = merge_robot_metadata(source[0], saveto=False)
        day_metadata = get_day_metadata(
                robot_metadata, manual_meta[0], saveto=saveto[0])

    #%%Example 3:
    day_root_dir = Path('/Volumes/behavgenom$/Ida/Data/Hydra/ICDbacteria/AuxiliaryFiles/20191122')
    sourceplate_file = day_root_dir / '20191122_sourceplates.csv'
    manual_meta_file = day_root_dir / '20191122_manual_metadata.csv'
    metadata_file = day_root_dir.joinpath('20191122_day_metadata.csv')

    plate_metadata = populate_96WPs(sourceplate_file,
                                  entire_rows=True,
                                  saveto= None,
                                  del_if_exists = False)
    day_metadata = get_day_metadata(plate_metadata, manual_meta_file, saveto=metadata_file)

    #%% Example 4: syngenta screen  - use a copy of day of metadata from behavgenom
    from tierpsytools import EXAMPLES_DIR
    
    day_root_dir = EXMAPLES_DIR / Path('hydra_metadata/data/AuxiliaryFiles/20191213')
    sourceplate_file = day_root_dir / '20191212_sourceplates.csv'
    wormsorter_file = day_root_dir / '20191213_wormsorter.csv'
    manual_meta_file = day_root_dir / '20191213_manual_metadata.csv'
    metadata_file = day_root_dir / '20191213_day_metadata.csv'
    bad_wells_file = day_root_dir / '20191212_robot_bad_imaging_wells.csv'

    plate_metadata = populate_96WPs(wormsorter_file)
    robot_metadata = merge_robot_metadata(sourceplate_file)
    concat_metadata = merge_robot_wormsorter(day_root_dir,
                                             robot_metadata,
                                             plate_metadata,
                                             bad_wells_file)
    day_metadata = get_day_metadata(concat_metadata,
                                    manual_meta_file,
                                    saveto=metadata_file,
                                    del_if_exists=True,
                                    include_imgstore_name=False)
    files_to_check = day_metadata_check(day_metadata,
                                        day_root_dir,
                                        plate_size=48)

    # %% Example 5: map library plates to shuffled plate

    sourceplate_file = Path('/Users/ibarlow/Desktop/tierpsytools_checks/SyngentaStrainScreen/2020SygentaLibrary3doses_sourceplates_run1.csv')

    robot_metadata = merge_robot_metadata(sourceplate_file,
                                          saveto=None,
                                          del_if_exists=True,
                                          drug_by_column=False,
                                          compact_drug_plate=True)
    robot_metadata.sort_values(by=['source_plate_number', 'destination_well'],
                               ignore_index=True,
                               inplace=True)

    robot_metadata['shuffled_plate_id'] = [r.source_plate_id +
                                           '_sh%02d' %(r.robot_run_number)
                                           for i, r in
                                           robot_metadata.iterrows()]
    robot_metadata.to_csv(str(sourceplate_file).replace('.csv', '_shuffled.csv'),
                          index=False)
<<<<<<< HEAD
    # %% Example 6: with Syngenta 12 strain screen   
    from tierpsytools import EXAMPLES_DIR
    
    day_root_dir = EXAMPLES_DIR / Path('hydra_metadata/data/AuxiliaryFiles/20200220')
=======
    # %% Example 6: with Syngenta 12 strain screen
    day_root_dir = Path('/Users/ibarlow/Desktop/tierpsytools_checks/SyngentaStrainScreen/20200220')
>>>>>>> 15ea01dd
    manual_meta_file = day_root_dir / '20200220_manual_metadata.csv'
    wormsorter_file = day_root_dir / '20200220_wormsorter.csv'
    bad_wells_file = day_root_dir / '20200220_robot_bad_imaging_wells.csv'
    metadata_file = day_root_dir / '20200220_day_metadata.csv'
<<<<<<< HEAD
    
    sourceplates =EXAMPLES_DIR / Path('sourceplates')
=======

    sourceplates =Path('//Users/ibarlow/Desktop/tierpsytools_checks/SyngentaStrainScreen/sourceplates')
>>>>>>> 15ea01dd
    sourceplates = list(sourceplates.rglob('*shuffled.csv'))
    drug_plates = []
    for file in sourceplates:
        drug_plates.append(pd.read_csv(file))
    drug_plates = pd.concat(drug_plates)

    #run functions to populate
    plate_metadata = populate_96WPs(wormsorter_file,
                                    del_if_exists=True)
    bad_wells_df = convert_bad_wells_lut(bad_wells_file)
    plate_metadata = pd.merge(plate_metadata,
                              bad_wells_df,
                              on=['imaging_plate_id', 'well_name'],
                              how='outer')

    print('Generating day metadata: {}'.format(
            metadata_file))
    try:
        day_metadata = get_day_metadata(plate_metadata,
                                        manual_meta_file,
                                        saveto=metadata_file,
                                        del_if_exists=True,
                                        include_imgstore_name=True)
    except ValueError:
        print ('imgstore error')
        day_metadata = get_day_metadata(plate_metadata,
                                        manual_meta_file,
                                        saveto=metadata_file,
                                        del_if_exists=True,
                                        include_imgstore_name=False)
    # merge with the drug plates
    day_metadata = pd.merge(day_metadata,
                           drug_plates,
                           left_on=['source_plate_id',
                                    'well_name'],
                           right_on=['shuffled_plate_id',
                                     'destination_well'],
                           suffixes=('_day', '_robot'),
                           how='outer')
    day_metadata.drop(
        day_metadata[day_metadata['imaging_plate_id'].isna()].index,
                    inplace=True)
    # checks to see if all videos
    files_to_check = day_metadata_check(day_metadata,
                                        day_root_dir,
                                        plate_size=48) # set to 48 as some half plates<|MERGE_RESOLUTION|>--- conflicted
+++ resolved
@@ -974,26 +974,17 @@
                                            robot_metadata.iterrows()]
     robot_metadata.to_csv(str(sourceplate_file).replace('.csv', '_shuffled.csv'),
                           index=False)
-<<<<<<< HEAD
+    
     # %% Example 6: with Syngenta 12 strain screen   
     from tierpsytools import EXAMPLES_DIR
     
     day_root_dir = EXAMPLES_DIR / Path('hydra_metadata/data/AuxiliaryFiles/20200220')
-=======
-    # %% Example 6: with Syngenta 12 strain screen
-    day_root_dir = Path('/Users/ibarlow/Desktop/tierpsytools_checks/SyngentaStrainScreen/20200220')
->>>>>>> 15ea01dd
     manual_meta_file = day_root_dir / '20200220_manual_metadata.csv'
     wormsorter_file = day_root_dir / '20200220_wormsorter.csv'
     bad_wells_file = day_root_dir / '20200220_robot_bad_imaging_wells.csv'
     metadata_file = day_root_dir / '20200220_day_metadata.csv'
-<<<<<<< HEAD
-    
     sourceplates =EXAMPLES_DIR / Path('sourceplates')
-=======
-
-    sourceplates =Path('//Users/ibarlow/Desktop/tierpsytools_checks/SyngentaStrainScreen/sourceplates')
->>>>>>> 15ea01dd
+
     sourceplates = list(sourceplates.rglob('*shuffled.csv'))
     drug_plates = []
     for file in sourceplates:
