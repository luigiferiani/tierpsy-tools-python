--- conflicted
+++ resolved
@@ -25,14 +25,8 @@
                 return n_metadata_lines
 
 
-def create_featsdtypesdict(fname, n_metadata_lines=None):
-    if n_metadata_lines is None:
-        n_metadata_lines = count_metadata_lines_in_csv(fname)
-    with open(fname, 'r') as fid:
-        for i, line in enumerate(fid):
-            if i == n_metadata_lines:
-                featnames = line.strip('\n').split(',')
-                break
+def create_featsdtypesdict(fname):
+    featnames = pd.read_csv(fname, comment='#', nrows=0).columns.to_list()
     dtypes_dict = {}
     dtypes_dict['file_id'] = np.int64
     if 'well_name' in featnames:
@@ -56,43 +50,25 @@
         filenames_file = path to filenames summaries file
         drop_ventral = if True the ventrally signed features are dropped
     """
-<<<<<<< HEAD
+
     from tierpsytools.feature_processing.filter_features import (
         drop_ventrally_signed)
 
-    headerline_features = count_metadata_lines_in_csv(feat_file)
     if asfloat32:
-        dtypes_dict = create_featsdtypesdict(
-            feat_file,
-            n_metadata_lines=headerline_features)
+        dtypes_dict = create_featsdtypesdict(feat_file)
     else:
         dtypes_dict = None
 
-    features = pd.read_csv(feat_file,
-                           skiprows=headerline_features,
-                           header=0,
-                           dtype=dtypes_dict)
-
-    headerline_filenames = count_metadata_lines_in_csv(filenames_file)
-    filenames = pd.read_csv(filenames_file,
-                            skiprows=headerline_filenames,
-                            header=0)
-=======
-    from tierpsytools.feature_processing.filter_features import drop_ventrally_signed
-
     filenames = pd.read_csv(filenames_file, comment='#')
-    features = pd.read_csv(feat_file,index_col=1, comment='#')
->>>>>>> 71d5573d
+    features = pd.read_csv(feat_file, index_col=1,
+                           comment='#', dtype=dtypes_dict)
+
 
     if drop_ventral:
         features = drop_ventrally_signed(features)
 
-<<<<<<< HEAD
     return filenames, features
 
-=======
-    return filenames,features
->>>>>>> 71d5573d
 
 def get_filenames(root_dir):
     """
@@ -108,14 +84,9 @@
     file_list = Path(root_dir).rglob('*featuresN.hdf5')
     file_list = [str(file) for file in file_list]
 
-<<<<<<< HEAD
-    filenames = pd.DataFrame(file_list,columns=['file_name'])
-    filenames.insert(0,'file_id',np.arange(len(file_list)))
-=======
-    filenames = pd.DataFrame(file_list,columns=['filename'])
-    filenames.insert(0,'file_id',np.arange(len(file_list)))
+    filenames = pd.DataFrame(file_list, columns=['filename'])
+    filenames.insert(0, 'file_id', np.arange(len(file_list)))
     filenames['is_good'] = True
->>>>>>> 71d5573d
 
     return filenames
 
@@ -123,21 +94,6 @@
     """
     Read the feature stats from a *featuresN.hdf5 file from tierpsy.
     """
-<<<<<<< HEAD
-    import h5py
-
-    with h5py.File(filename,'r') as f:
-        if pd.DataFrame(f['features_stats']['value']).empty:
-            feat = pd.DataFrame([],index=[0])
-        else:
-            feat = pd.DataFrame([],index=[0])
-            name = f['features_stats']['name']
-            value = f['features_stats']['value']
-            for nm,vl in zip(name,value):
-                nm = nm.decode()
-                feat.loc[0,nm] = vl
-    return feat
-=======
     from time import time
     from pathlib import Path
 
@@ -172,7 +128,6 @@
                 )
             is_split_fov = False
     return feat, is_split_fov
->>>>>>> 71d5573d
 
 def get_all_feat_summaries(root_dir,drop_ventral=True):
     """
@@ -202,20 +157,13 @@
         features.append(ft)
         print('File read in {} sec.'.format(time()-file_time))
     print('Done reading in {} sec.'.format(time()-start_time))
-<<<<<<< HEAD
-    features = pd.concat(features,axis=0,sort=False)
-=======
     features = pd.concat(features, axis=0, sort=False)
->>>>>>> 71d5573d
 
     features.reset_index(drop=True,inplace=True)
 
     if drop_ventral:
         features = drop_ventrally_signed(features)
 
-<<<<<<< HEAD
-    return filenames,features
-=======
     return filenames,features
 
 def drop_ventrally_signed_names(feat_names):
@@ -382,5 +330,4 @@
 
     # filename = '/Volumes/behavgenom$/Ida/Data/Hydra/SyngentaStrainScreen/Results/20200129/run1_syngenta_bluelight_20200129_141526.22956831/metadata_skeletons.hdf5'
     filename = '/Volumes/behavgenom$/Ida/Data/Hydra/SyngentaStrainScreen/Results/20200129/run1_syngenta_bluelight_20200129_141526.22956831/metadata_featuresN.hdf5'
-    feat, is_split = read_feat_stats(filename, log_dir='.')
->>>>>>> 71d5573d
+    feat, is_split = read_feat_stats(filename, log_dir='.')